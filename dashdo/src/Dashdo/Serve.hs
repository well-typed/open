{-# LANGUAGE OverloadedStrings, ExtendedDefaultRules, FlexibleContexts, TemplateHaskell #-}

module Dashdo.Serve where

import Dashdo
import Dashdo.Types
import Dashdo.FileEmbed

import Web.Scotty
import Network.Wai.Middleware.RequestLogger
import Control.Monad.Trans (liftIO)
import System.Random
import qualified Data.UUID as UUID
<<<<<<< HEAD
import Data.Text.Lazy (Text, fromStrict)
import qualified Data.Text as T
=======
import Data.Text.Lazy (fromStrict, Text)
>>>>>>> 1c1c38b6
import qualified Data.ByteString.Lazy as BLS
import Data.Aeson hiding (json)

import Control.Monad (forM_)

data DashdoLink = DashdoLink String T.Text

instance ToJSON DashdoLink where
    toJSON (DashdoLink did title) = object ["did" .= did, "title" .= title]

dashdoHandler :: Dashdo a -> IO ([Param] -> ActionM ())
dashdoHandler d = do
  (_, ff) <- dashdoGenOut d (initial d)
  return $ \ps -> do
         let newval = parseForm (initial d) ff ps
         (thisHtml, _) <- liftIO $ dashdoGenOut d newval
         html thisHtml

getRandomUUID :: IO Text
getRandomUUID = fromStrict . UUID.toText <$> randomIO

dashdoJS :: BLS.ByteString
dashdoJS = BLS.fromStrict $(embedFile "public/js/dashdo.js")

runDashdo :: Dashdo a -> IO ()
<<<<<<< HEAD
runDashdo d = do
  (iniHtml, _) <- dashdoGenOut d (initial d)
  h <- dashdoHandler d
  serve iniHtml [("", "", h)]

runRDashdo :: Text -> [RDashdo] -> IO ()
runRDashdo html ds = do
  handlers <- mapM (\(RDashdo _ _ d) -> dashdoHandler d) ds
  serve html $ zip3 (map rdFid ds) (map rdTitle ds) handlers

serve :: Text -> [(String, T.Text, [Param] -> ActionM ())] -> IO ()
serve iniHtml handlers = do
  uuid <- fromStrict . UUID.toText <$> randomIO
=======
runDashdo s = do
  uuid <- getRandomUUID
>>>>>>> 1c1c38b6
  -- this is obviously incorrect (if the form fields change dynamically)
  let titles = map (\(did, title, _) -> DashdoLink did title) handlers
  scotty 3000 $ do
    middleware logStdout
    get "/js/dashdo.js" $ do
      setHeader "Content-Type" "application/javascript"
      raw dashdoJS
    get "/uuid" $ text uuid
    get "/" $ html iniHtml
    get "/titles" $ json titles
    forM_ handlers $ \(did, _, hdl) -> post (literal ('/':did)) (params >>= hdl)<|MERGE_RESOLUTION|>--- conflicted
+++ resolved
@@ -11,12 +11,8 @@
 import Control.Monad.Trans (liftIO)
 import System.Random
 import qualified Data.UUID as UUID
-<<<<<<< HEAD
 import Data.Text.Lazy (Text, fromStrict)
 import qualified Data.Text as T
-=======
-import Data.Text.Lazy (fromStrict, Text)
->>>>>>> 1c1c38b6
 import qualified Data.ByteString.Lazy as BLS
 import Data.Aeson hiding (json)
 
@@ -42,7 +38,6 @@
 dashdoJS = BLS.fromStrict $(embedFile "public/js/dashdo.js")
 
 runDashdo :: Dashdo a -> IO ()
-<<<<<<< HEAD
 runDashdo d = do
   (iniHtml, _) <- dashdoGenOut d (initial d)
   h <- dashdoHandler d
@@ -55,11 +50,7 @@
 
 serve :: Text -> [(String, T.Text, [Param] -> ActionM ())] -> IO ()
 serve iniHtml handlers = do
-  uuid <- fromStrict . UUID.toText <$> randomIO
-=======
-runDashdo s = do
   uuid <- getRandomUUID
->>>>>>> 1c1c38b6
   -- this is obviously incorrect (if the form fields change dynamically)
   let titles = map (\(did, title, _) -> DashdoLink did title) handlers
   scotty 3000 $ do
