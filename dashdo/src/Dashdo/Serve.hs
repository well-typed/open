{-# LANGUAGE OverloadedStrings, ExtendedDefaultRules, FlexibleContexts, TemplateHaskell, Rank2Types #-}

module Dashdo.Serve where

import Dashdo
import Dashdo.Types
import Dashdo.FileEmbed

import Web.Scotty
import Network.Wai.Middleware.RequestLogger
import Network.HTTP.Types (status404)
import Control.Monad.Trans (liftIO, MonadIO)
import System.Random
import qualified Data.List as L
import qualified Data.UUID as UUID
import Data.Text.Lazy (Text, fromStrict)
import qualified Data.Text as T
import qualified Data.ByteString.Lazy as BLS

import Control.Monad (forM_)

type RunInIO m = forall a. m a -> IO a

dashdoHandler :: Monad m => RunInIO m -> Dashdo m a -> IO ([Param] -> ActionM ())
dashdoHandler r d = do
  (_, ff) <- r $ dashdoGenOut d (initial d)
  return $ \ps -> do
         let newval = parseForm (initial d) ff ps
         (thisHtml, _) <- liftIO $ r $ dashdoGenOut d newval
         html thisHtml

getRandomUUID :: IO Text
getRandomUUID = fromStrict . UUID.toText <$> randomIO

dashdoJS :: BLS.ByteString
dashdoJS = BLS.fromStrict $(embedFile "public/js/dashdo.js")

dashdoJSrunnerBase :: BLS.ByteString
dashdoJSrunnerBase = BLS.fromStrict $(embedFile "public/js/runners/base.js")

<<<<<<< HEAD
runDashdo :: Monad m => RunInIO m -> Dashdo m a -> IO ()
runDashdo r d = do
  (iniHtml, _) <- r $ dashdoGenOut d (initial d)
  h <- dashdoHandler r d
  serve iniHtml [("", "", h)]

runDashdoIO :: Dashdo IO a -> IO ()
runDashdoIO = runDashdo id

runRDashdo :: Monad m => RunInIO m -> Text -> [RDashdo m] -> IO ()
runRDashdo r html ds = do
  handlers <- mapM (\(RDashdo _ _ d) -> dashdoHandler r d) ds
  serve html $ zip3 (map rdFid ds) (map rdTitle ds) handlers
=======
runDashdo :: Dashdo a -> IO ()
runDashdo = runDashdoPort 3000

runDashdoPort :: Int -> Dashdo a -> IO ()
runDashdoPort prt d = do
  (iniHtml, _) <- dashdoGenOut d (initial d)
  h <- dashdoHandler d
  serve prt iniHtml [("", "", h)]

runRDashdo :: Text -> [RDashdo] -> IO ()
runRDashdo html ds = do
  handlers <- mapM (\(RDashdo _ _ d) -> dashdoHandler d) ds
  serve 3000 html $ zip3 (map rdFid ds) (map rdTitle ds) handlers
>>>>>>> 9cfd9445

serve :: Int -> Text -> [(String, T.Text, [Param] -> ActionM ())] -> IO ()
serve port iniHtml handlers = do
  uuid <- getRandomUUID
  -- this is obviously incorrect (if the form fields change dynamically)
  scotty port $ do
    middleware logStdout
    get "/js/dashdo.js" $ do
      setHeader "Content-Type" "application/javascript"
      raw dashdoJS
    get "/js/runners/:runner" $ do
      runner <- param "runner"
      let runnersEmbedded = $(embedDir "public/js/runners")
      case L.find ((== runner) . fst) runnersEmbedded of
        Just    (_,content) -> do
          setHeader "Content-Type" "application/javascript"
          raw $ BLS.fromStrict content
        Nothing -> do
          status status404

    get "/uuid" $ text uuid
    get "/" $ html iniHtml
    forM_ handlers $ \(did, _, hdl) -> post (literal ('/':did)) (params >>= hdl)<|MERGE_RESOLUTION|>--- conflicted
+++ resolved
@@ -38,35 +38,22 @@
 dashdoJSrunnerBase :: BLS.ByteString
 dashdoJSrunnerBase = BLS.fromStrict $(embedFile "public/js/runners/base.js")
 
-<<<<<<< HEAD
 runDashdo :: Monad m => RunInIO m -> Dashdo m a -> IO ()
-runDashdo r d = do
+runDashdo = runDashdoPort 3000
+
+runDashdoPort :: Monad m => Int -> RunInIO m -> Dashdo m a -> IO ()
+runDashdoPort prt r d = do
   (iniHtml, _) <- r $ dashdoGenOut d (initial d)
   h <- dashdoHandler r d
-  serve iniHtml [("", "", h)]
+  serve prt iniHtml [("", "", h)]
 
 runDashdoIO :: Dashdo IO a -> IO ()
-runDashdoIO = runDashdo id
+runDashdoIO = runDashdoPort 3000 id
 
 runRDashdo :: Monad m => RunInIO m -> Text -> [RDashdo m] -> IO ()
 runRDashdo r html ds = do
   handlers <- mapM (\(RDashdo _ _ d) -> dashdoHandler r d) ds
-  serve html $ zip3 (map rdFid ds) (map rdTitle ds) handlers
-=======
-runDashdo :: Dashdo a -> IO ()
-runDashdo = runDashdoPort 3000
-
-runDashdoPort :: Int -> Dashdo a -> IO ()
-runDashdoPort prt d = do
-  (iniHtml, _) <- dashdoGenOut d (initial d)
-  h <- dashdoHandler d
-  serve prt iniHtml [("", "", h)]
-
-runRDashdo :: Text -> [RDashdo] -> IO ()
-runRDashdo html ds = do
-  handlers <- mapM (\(RDashdo _ _ d) -> dashdoHandler d) ds
   serve 3000 html $ zip3 (map rdFid ds) (map rdTitle ds) handlers
->>>>>>> 9cfd9445
 
 serve :: Int -> Text -> [(String, T.Text, [Param] -> ActionM ())] -> IO ()
 serve port iniHtml handlers = do
