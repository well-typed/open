name:               dampf
version:            0.1.0
synopsis:           Declarative DevOps for busy developers
description:        Declarative DevOps for busy developers
author:             Tom Nielsen
maintainer:         tanielsen@gmail.com
homepage:           https://github.com/diffusionkinetics/open/dampf
bug-reports:        https://github.com/diffusionkinetics/open/issues
license:            MIT
license-file:       LICENSE

build-type:         Simple
category:           Control, Statistics
cabal-version: 	    >= 1.8
tested-with:        GHC == 7.8.4, GHC == 7.10.2, GHC == 7.10.3, GHC == 8.0.1

extra-source-files: changelog.md


library
    hs-source-dirs: lib

    exposed-modules:
        Dampf
      , Dampf.Docker
      , Dampf.Docker.Free
      , Dampf.Docker.Types
      , Dampf.Test
      , Dampf.Monitor
      , Dampf.Nginx
      , Dampf.Nginx.Config
      , Dampf.Nginx.Types
      , Dampf.Nginx.Test
      , Dampf.Postgres
      , Dampf.Postgres.Migrate
      , Dampf.Postgres.Connect
      , Dampf.Postgres.Setup
      , Dampf.Types
      , Dampf.AppFile.Pretty
      , Dampf.AppFile.Types
      , Dampf.ConfigFile.Pretty
      , Dampf.ConfigFile.Types
      , Dampf.Docker.Args
      , Dampf.Docker.Args.Class
      , Dampf.Docker.Args.Run
<<<<<<< HEAD
      , Dampf.Docker.Args.Network
=======
      , Dampf.Provision
>>>>>>> 049e8850

    other-modules:
        Dampf.Internal.Env
      , Dampf.Internal.Yaml

    ghc-options:
        -Wall
        -fwarn-incomplete-patterns
        -fwarn-missing-signatures
        -fwarn-overlapping-patterns
        -fwarn-tabs
        -fwarn-warnings-deprecations

    build-depends:
        base >= 4.7 && < 5
      , aeson
      , attoparsec
      , containers
      , directory
      , exceptions
      , filepath
      , free
      , lens
      , mtl
      , postgresql-simple
      , pretty
      , process
      , text
      , time
      , typed-process
      , unix
      , unordered-containers
      , vector
      , yaml
      , regex-base
      , regex-posix
      , bytestring
<<<<<<< HEAD
      , split
      , random
      , transformers
      , scientific
=======
      , shelly
>>>>>>> 049e8850

executable dampf
    main-is: Main.hs
    build-depends:
        base >=4.7 && <5
      , dampf
      , lens
      , optparse-applicative
      , optparse-generic
      , text
<|MERGE_RESOLUTION|>--- conflicted
+++ resolved
@@ -43,11 +43,8 @@
       , Dampf.Docker.Args
       , Dampf.Docker.Args.Class
       , Dampf.Docker.Args.Run
-<<<<<<< HEAD
       , Dampf.Docker.Args.Network
-=======
       , Dampf.Provision
->>>>>>> 049e8850
 
     other-modules:
         Dampf.Internal.Env
@@ -85,14 +82,11 @@
       , regex-base
       , regex-posix
       , bytestring
-<<<<<<< HEAD
       , split
       , random
       , transformers
       , scientific
-=======
       , shelly
->>>>>>> 049e8850
 
 executable dampf
     main-is: Main.hs
