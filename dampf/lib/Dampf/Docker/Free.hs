{-# LANGUAGE OverloadedStrings #-}
{-# LANGUAGE LambdaCase #-}

module Dampf.Docker.Free
  where

import           Control.Lens
import           Control.Monad                  (void, (<=<))
import           Control.Monad.Catch            (MonadThrow)
import           Control.Monad.IO.Class         (MonadIO, liftIO)
import           Control.Monad.Trans.Free       (iterT)
import           Data.Text                      (Text)
import           Data.Text.Lens
import qualified Data.Text as T
import qualified Data.Text.Lazy as TL
import qualified Data.Text.Lazy.Encoding as TL
import qualified Data.Text.IO as T
import           Data.Monoid ((<>))
import           System.Process.Typed

import           Dampf.Docker.Types
import           Dampf.Docker.Args
import           Dampf.Types

-- Interpreter

runDockerT :: (MonadIO m, MonadThrow m) => DockerT (DampfT m) a -> DampfT m a
runDockerT = iterT dockerIter


dockerIter :: (MonadIO m, MonadThrow m) => DockerF (DampfT m a) -> DampfT m a
<<<<<<< HEAD
dockerIter = \case
  Build t i next -> interpBuild t i >> next
  Rm c next      -> interpRm c >>= next
  RmMany cs next -> interpRmMany cs >>= next
  Run c s next   -> interpRun c s >>= next
  Stop c next    -> interpStop c >> next
  StopMany cs next -> interpStopMany cs >> next
  Pull n next    -> interpPull n >> next
  RunWith f n spec next         -> interpRunWith f n spec >>= next
  NetworkCreate net next        -> interp (defCreateArg net) >> next
  NetworkCreateWith args next   -> interp args >> next 
  NetworkConnect net cont next  -> interp (defConnectArg net cont) >> next
  NetworkConnectWith args next  -> interp args >> next
  NetworkDisconnect n s next    -> interpNetworkDisconnect n s >> next
  NetworkLs next                -> interpNetworkLS >>= next
  NetworkRm nets next           -> interpNetworkRM nets >>= next
  NetworkInspect format nets next      -> interpNetworkInspect format nets >>= next
  Inspect format id' next       -> interpInspect format id' >>= next
  ContainerLS next              -> interpContainerLS >>= next

report :: (MonadIO m) => String -> DampfT m ()
report = liftIO . putStrLn
=======
dockerIter (Build t i next) = interpBuild t i >> next
dockerIter (Rm c next)      = interpRm c >>= next
dockerIter (Run d c s next)   = interpRun d c s >> next
dockerIter (Stop c next)    = interpStop c >> next

>>>>>>> 049e8850

interpBuild :: (MonadIO m) => Text -> FilePath -> DampfT m ()
interpBuild t i = do
    liftIO . putStrLn $ "Docker: Building " ++ i ++ ":" ++ show t
    void $ runDockerProcess ["build", "-t", T.unpack t, i]

interpRm :: (MonadIO m) => Text -> DampfT m Text
<<<<<<< HEAD
interpRm c = interpRmMany [c]
=======
interpRm c = do
    liftIO . putStrLn $ "Docker: Removing " ++ T.unpack c
    (_, o, _) <- readProcess process
    return . TL.toStrict $ TL.decodeUtf8 o
  where
    process = {-setStdin closed
        . setStderr closed
        $ -} proc "docker" ["rm", T.unpack c]
>>>>>>> 049e8850

interpRmMany :: (MonadIO m) => [Text] -> DampfT m Text
interpRmMany cs = do
    liftIO . putStrLn $ "Docker: Removing " ++ T.unpack (T.intercalate ", " cs)
    readDockerProcess $ ["rm", "-f"] ++ fmap T.unpack cs
  

interpRun :: (MonadIO m, MonadThrow m) => Text -> ContainerSpec -> DampfT m Text
interpRun = interpRunWith id

<<<<<<< HEAD
=======
interpRun :: (MonadIO m, MonadThrow m) => Bool -> Text -> ContainerSpec -> DampfT m ()
interpRun daemonise n spec = do
    args <- if daemonise then mkRunArgs n spec else mkRunArgsNonDaemon n spec 
    liftIO . putStrLn $ "Docker: Running "
        ++ T.unpack n ++ " '" ++ args ^. cmd . to T.unpack ++ "'"
    runDockerProcess $ toArgs args
>>>>>>> 049e8850

interpRunWith :: (MonadIO m, MonadThrow m) => (RunArgs -> RunArgs) -> Text -> ContainerSpec -> DampfT m Text
interpRunWith f n spec = do
    args <- mkRunArgs n spec <&> f
    {-liftIO . print . toArgs $ args-}
    liftIO . putStrLn $ "Docker: Running "
        ++ args ^. name . to T.unpack ++ " '" ++ args ^. cmd . to T.unpack ++ "'"
    readDockerProcess . toArgs $ args


interpStop :: (MonadIO m) => Text -> DampfT m ()
interpStop c = interpStopMany [c]

interpStopMany :: (MonadIO m) => [Text] -> DampfT m ()
interpStopMany cs = do
    liftIO . putStrLn $ "Docker: Stopping " ++ T.unpack (T.intercalate ", " cs)
    runDockerProcess $ ["stop"] ++ fmap T.unpack cs

readDockerProcess :: MonadIO m => [String] -> DampfT m Text
readDockerProcess = (go' <=< readProcess_) . proc "docker"
  where de  = TL.toStrict . TL.decodeUtf8
        out o = liftIO (T.putStrLn $ "stdout: " <> de o) *> return (de o)
        err e = liftIO (T.putStrLn $ "stderr: " <> de e) *> return (de e)
        go  (o, e) = out o <* err e
        go' (o, e) = return . de $ o

runDockerProcess :: MonadIO m => [String] -> DampfT m ()
<<<<<<< HEAD
runDockerProcess = runProcess_ . proc "docker" 

interp :: (MonadIO m, MonadThrow m, ToArgs arg) => arg -> DampfT m ()
interp = runDockerProcess . toArgs

interpPull :: (MonadIO m, MonadThrow m) => Text -> DampfT m ()
interpPull name = do
  liftIO . putStrLn $ "Docker: Pulling " ++ T.unpack name
  runDockerProcess ["pull", T.unpack name]

interpNetworkDisconnect :: (MonadIO m, MonadThrow m) => 
     Text 
  -> ContainerSpec 
  -> DampfT m ()
interpNetworkDisconnect netName spec = do
  liftIO . putStrLn $ "Docker: Diconnecting " ++ spec ^. image . _Text
  runDockerProcess ["network", "disconnect", T.unpack netName, spec ^. image . to T.unpack]

interpNetworkLS :: (MonadIO m, MonadThrow m) => DampfT m Text
interpNetworkLS = readDockerProcess ["network", "ls"]

interpNetworkRM :: (MonadIO m, MonadThrow m) => [Text] -> DampfT m Text
interpNetworkRM nets = do
  liftIO . putStrLn $ "Docker: Removing network " ++ T.unpack (T.intercalate ", " nets)
  readDockerProcess $ ["network", "rm"] ++ fmap T.unpack nets

interpNetworkInspect :: (MonadIO m, MonadThrow m) => Text -> [Text] -> DampfT m Text
interpNetworkInspect format nets = do
  liftIO . putStrLn $ "Docker: Inspecting network " ++ T.unpack (T.intercalate ", " nets)
  readDockerProcess $ ["network", "inspect", "-f", T.unpack format] ++ fmap T.unpack nets

interpContainerLS :: (MonadIO m, MonadThrow m) => DampfT m Text
interpContainerLS = readDockerProcess $ ["container", "list"]

interpInspect :: (MonadIO m, MonadThrow m) => Text -> Text -> DampfT m Text
interpInspect format id' = do
  liftIO . putStrLn $ "Docker: Inspecting " ++ T.unpack id'
  readDockerProcess $ ["inspect", "-f", T.unpack format, take 12 $ T.unpack id']
=======
runDockerProcess args = do
  --liftIO $ putStrLn $ "$ docker "++unwords args
  void $ runProcess (proc "docker" args)
>>>>>>> 049e8850
<|MERGE_RESOLUTION|>--- conflicted
+++ resolved
@@ -29,12 +29,11 @@
 
 
 dockerIter :: (MonadIO m, MonadThrow m) => DockerF (DampfT m a) -> DampfT m a
-<<<<<<< HEAD
 dockerIter = \case
   Build t i next -> interpBuild t i >> next
   Rm c next      -> interpRm c >>= next
   RmMany cs next -> interpRmMany cs >>= next
-  Run c s next   -> interpRun c s >>= next
+  Run d c s next -> interpRun d c s >>= next
   Stop c next    -> interpStop c >> next
   StopMany cs next -> interpStopMany cs >> next
   Pull n next    -> interpPull n >> next
@@ -50,62 +49,32 @@
   Inspect format id' next       -> interpInspect format id' >>= next
   ContainerLS next              -> interpContainerLS >>= next
 
-report :: (MonadIO m) => String -> DampfT m ()
-report = liftIO . putStrLn
-=======
-dockerIter (Build t i next) = interpBuild t i >> next
-dockerIter (Rm c next)      = interpRm c >>= next
-dockerIter (Run d c s next)   = interpRun d c s >> next
-dockerIter (Stop c next)    = interpStop c >> next
-
->>>>>>> 049e8850
-
 interpBuild :: (MonadIO m) => Text -> FilePath -> DampfT m ()
 interpBuild t i = do
     liftIO . putStrLn $ "Docker: Building " ++ i ++ ":" ++ show t
     void $ runDockerProcess ["build", "-t", T.unpack t, i]
 
 interpRm :: (MonadIO m) => Text -> DampfT m Text
-<<<<<<< HEAD
 interpRm c = interpRmMany [c]
-=======
-interpRm c = do
-    liftIO . putStrLn $ "Docker: Removing " ++ T.unpack c
-    (_, o, _) <- readProcess process
-    return . TL.toStrict $ TL.decodeUtf8 o
-  where
-    process = {-setStdin closed
-        . setStderr closed
-        $ -} proc "docker" ["rm", T.unpack c]
->>>>>>> 049e8850
 
 interpRmMany :: (MonadIO m) => [Text] -> DampfT m Text
 interpRmMany cs = do
     liftIO . putStrLn $ "Docker: Removing " ++ T.unpack (T.intercalate ", " cs)
     readDockerProcess $ ["rm", "-f"] ++ fmap T.unpack cs
   
-
-interpRun :: (MonadIO m, MonadThrow m) => Text -> ContainerSpec -> DampfT m Text
-interpRun = interpRunWith id
-
-<<<<<<< HEAD
-=======
-interpRun :: (MonadIO m, MonadThrow m) => Bool -> Text -> ContainerSpec -> DampfT m ()
-interpRun daemonise n spec = do
-    args <- if daemonise then mkRunArgs n spec else mkRunArgsNonDaemon n spec 
-    liftIO . putStrLn $ "Docker: Running "
-        ++ T.unpack n ++ " '" ++ args ^. cmd . to T.unpack ++ "'"
-    runDockerProcess $ toArgs args
->>>>>>> 049e8850
+interpRun :: (MonadIO m, MonadThrow m) => Bool -> Text -> ContainerSpec -> DampfT m Text
+interpRun True  = interpRunWith id
+interpRun False = interpRunWith unDaemonize
 
 interpRunWith :: (MonadIO m, MonadThrow m) => (RunArgs -> RunArgs) -> Text -> ContainerSpec -> DampfT m Text
 interpRunWith f n spec = do
     args <- mkRunArgs n spec <&> f
-    {-liftIO . print . toArgs $ args-}
+    liftIO . print . toArgs $ args
     liftIO . putStrLn $ "Docker: Running "
         ++ args ^. name . to T.unpack ++ " '" ++ args ^. cmd . to T.unpack ++ "'"
-    readDockerProcess . toArgs $ args
-
+    res <- readDockerProcess . toArgs $ args
+    liftIO . T.putStrLn $ res
+    return res
 
 interpStop :: (MonadIO m) => Text -> DampfT m ()
 interpStop c = interpStopMany [c]
@@ -124,7 +93,6 @@
         go' (o, e) = return . de $ o
 
 runDockerProcess :: MonadIO m => [String] -> DampfT m ()
-<<<<<<< HEAD
 runDockerProcess = runProcess_ . proc "docker" 
 
 interp :: (MonadIO m, MonadThrow m, ToArgs arg) => arg -> DampfT m ()
@@ -162,9 +130,4 @@
 interpInspect :: (MonadIO m, MonadThrow m) => Text -> Text -> DampfT m Text
 interpInspect format id' = do
   liftIO . putStrLn $ "Docker: Inspecting " ++ T.unpack id'
-  readDockerProcess $ ["inspect", "-f", T.unpack format, take 12 $ T.unpack id']
-=======
-runDockerProcess args = do
-  --liftIO $ putStrLn $ "$ docker "++unwords args
-  void $ runProcess (proc "docker" args)
->>>>>>> 049e8850
+  readDockerProcess $ ["inspect", "-f", T.unpack format, take 12 $ T.unpack id']