--- conflicted
+++ resolved
@@ -3,14 +3,11 @@
   , RunArgs
   , HasRunArgs(..)
   , mkRunArgs
-<<<<<<< HEAD
   , defCreateArg
   , defConnectArg
   , ConnectArgs
   , CreateArgs
-=======
-  , mkRunArgsNonDaemon 
->>>>>>> 049e8850
+  , unDaemonize
   ) where
 
 import           Dampf.Docker.Args.Class
