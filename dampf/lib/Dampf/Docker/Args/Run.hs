{-# LANGUAGE OverloadedStrings  #-}
{-# LANGUAGE TemplateHaskell    #-}
{-# LANGUAGE FlexibleInstances  #-}
{-# LANGUAGE MultiParamTypeClasses  #-}
{-# LANGUAGE ViewPatterns #-}


module Dampf.Docker.Args.Run where

import           Control.Lens
import           Control.Monad.Catch        (MonadThrow, throwM)
import           Control.Monad.IO.Class     (MonadIO)
import           Data.Map.Strict            (Map)
import qualified Data.Map.Strict as Map
import           Data.Monoid
import           Data.Text                  (Text)
import           Data.Bool (bool)
import qualified Data.Text as T

import           Dampf.Docker.Args.Class
import           Dampf.AppFile.Types (Port (..))
import           Dampf.Types


-- Argument Types for "docker run"

newtype Detach = Detach Bool
    deriving (Eq)


instance Show Detach where
    show (Detach b) = if b then "-d" else ""

data RestartPolicy
    = No
    | Failure
    | Always
    deriving (Eq)


instance Show RestartPolicy where
    show No      = "no"
    show Failure = "failure"
    show Always  = "always"

data RunArgs = RunArgs
    { _name     :: Text
    , _detach   :: Detach
    , _rm       :: Bool
    , _restart  :: RestartPolicy
    , _interactive :: Bool
    , _net      :: Text
    , _privileged :: Bool
    , _interactive :: Bool
    , _hosts    :: Map Text Text -- (domain, ip)
    , _publish  :: [Port]
    , _envs     :: Map Text Text
    , _img      :: Text
    , _cmd      :: Text
    , _volumes  :: [(FilePath, FilePath)]
    , _dns      :: Maybe Text
    } deriving (Eq, Show)

makeClassy ''RunArgs

instance ToArgs RunArgs where
    toArgs r = ["run"]
        <> bool [] ["--rm"] (r ^. rm)
        <> bool [] ["-it"] (r ^. interactive)
        <> flagArg (r ^. detach)
<<<<<<< HEAD
        <> flagArg (r ^. rm)
        <> bool [] ["-it"] (r ^. interactive)
        <> bool [] ["--privileged"] (r ^. privileged)
=======
>>>>>>> f52278b2
        <> namedTextArg "name" (r ^. name)
        <> namedArg "restart" (r ^. restart)
        <> namedTextArg "net" (r ^. net)
        <> foldMapOf (hosts .> itraversed . withIndex) hostArgs r
        <> maybe [] (\ip -> ["--dns", T.unpack ip]) (r^.dns)
        <> foldMapOf (volumes . traversed) volArgs r
        <> foldr portArg [] (r ^. publish)
        <> Map.foldrWithKey envArg [] (r ^. envs)
        <> [r ^. img . to T.unpack]
        <> r ^. cmd . to (words . T.unpack)
      where
        volArgs ("",_) = []
        volArgs (_,"") = []
        volArgs (k, v) = ["-v", k <> ":" ++ v]

        hostArgs ("",_) = []
        hostArgs (_,"") = []
        hostArgs (k,v) = ["--add-host", T.unpack $ k <> ":" <> v]
        portArg p ps  = ps ++ ["-p", show p]
        envArg n v es = es ++ ["-e", T.unpack n ++ "=" ++ T.unpack v]

unDaemonize :: RunArgs -> RunArgs
unDaemonize =
    set rm True
  . set detach (Detach False)
  . set interactive True
  . set restart No

mkRunArgs :: (MonadIO m, MonadThrow m)
    => Text -> ContainerSpec -> DampfT m RunArgs
mkRunArgs n spec = do
    ms <- view (config . postgres)
    md <- view (app . databases . at (spec ^. useDatabase . non ""))

    case (ms, md) of
        (Just s, Just d)  -> return $ args { _envs = es s d }
        (Just _, Nothing) -> return args
        _                 -> throwM NoDatabaseServer
  where
    args   = defaultRunArgs n spec

    es s d = Map.fromList
        [ ("PGHOST", s ^. host)
        , ("PGPORT", s ^. port . to (T.pack . show))
        , ("PGDATABASE", spec ^. useDatabase . non "")
        , ("PGUSER", d ^. user)
        , ("PGPASSWORD", s ^. users . at (d ^. user) . non "")
        ]

{-mkRunArgsNonDaemon :: (MonadIO m, MonadThrow m)-}
    {-=> Text -> ContainerSpec -> DampfT m RunArgs-}
{-mkRunArgsNonDaemon n spec = do-}
    {-ms <- view (config . postgres)-}
    {-md <- view (app . databases . at (spec ^. useDatabase . non ""))-}

    {-case (ms, md) of-}
        {-(Just s, Just d)  -> return $ args { _envs = es s d }-}
        {-(Just _, Nothing) -> return args-}
        {-_                 -> throwM NoDatabaseServer-}
  {-where-}
    {-args   = (defaultRunArgs n spec) { _rm = Rm True, _detach = Detach False, _restart = No }-}

    {-es s d = Map.fromList-}
        {-[ ("PGHOST", s ^. host)-}
        {-, ("PGPORT", s ^. port . to (T.pack . show))-}
        {-, ("PGDATABASE", spec ^. useDatabase . non "")-}
        {-, ("PGUSER", d ^. user)-}
        {-, ("PGPASSWORD", s ^. users . at (d ^. user) . non "")-}
        {-]-}

defaultRunArgs :: Text -> ContainerSpec -> RunArgs
defaultRunArgs n spec = RunArgs
    { _name     = n
    , _detach   = Detach True
    , _rm       = False
    , _restart  = Always
<<<<<<< HEAD
    , _privileged = False
=======
>>>>>>> f52278b2
    , _interactive = False
    , _net      = "host"
    , _publish  = spec ^. expose . non []
    , _envs     = Map.empty
    , _img      = spec ^. image
    , _cmd      = spec ^. command . non ""
    , _hosts    = Map.empty
    , _volumes  = []
    , _dns      = Nothing
    }<|MERGE_RESOLUTION|>--- conflicted
+++ resolved
@@ -48,7 +48,6 @@
     , _detach   :: Detach
     , _rm       :: Bool
     , _restart  :: RestartPolicy
-    , _interactive :: Bool
     , _net      :: Text
     , _privileged :: Bool
     , _interactive :: Bool
@@ -68,12 +67,7 @@
         <> bool [] ["--rm"] (r ^. rm)
         <> bool [] ["-it"] (r ^. interactive)
         <> flagArg (r ^. detach)
-<<<<<<< HEAD
-        <> flagArg (r ^. rm)
-        <> bool [] ["-it"] (r ^. interactive)
         <> bool [] ["--privileged"] (r ^. privileged)
-=======
->>>>>>> f52278b2
         <> namedTextArg "name" (r ^. name)
         <> namedArg "restart" (r ^. restart)
         <> namedTextArg "net" (r ^. net)
@@ -150,10 +144,7 @@
     , _detach   = Detach True
     , _rm       = False
     , _restart  = Always
-<<<<<<< HEAD
     , _privileged = False
-=======
->>>>>>> f52278b2
     , _interactive = False
     , _net      = "host"
     , _publish  = spec ^. expose . non []
