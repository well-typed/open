{-# LANGUAGE LambdaCase         #-}
{-# LANGUAGE OverloadedStrings  #-}

module Main where

import           Control.Applicative
import           Control.Lens
import           Data.Maybe                     (fromJust)
import           Data.Semigroup
import           Data.Text                      (Text)
import qualified Data.Text as T
import           Options.Applicative            (Parser, ReadM)
import qualified Options.Applicative as O
import qualified Options.Applicative.Types as O
import           Options.Generic

import           Dampf
import           Dampf.Postgres
import           Dampf.Types
import           Dampf.Monitor (runMonitor)
import           Dampf.Test (test)
import           Dampf.Browse (browse, Backend(..))
import           Dampf.Docker
import           Dampf.Provision


-- Running Dampfs


main :: IO ()
main = O.execParser parser >>= run
  where
    parser = O.info
        (O.helper <*> parseOptions)
        (O.header "dampf - Declarative DevOps for Busy Developers")


run :: Options -> IO ()
run (Options af cf p (Provision pt)) =
    goProvision pt
run (Options af cf p cmd) = do
    a   <- loadAppFile af
    c   <- loadConfigFile cf >>= \case
        Left ps   -> return (ps ^. profiles . at p . to fromJust)
        Right cfg -> return cfg

    runDampfT a c $ case cmd of
        Backup db           -> backupDB db
        Restore fp mdb      -> restoreDB fp mdb
        Build               -> goBuild
        Deploy              -> goDeploy
        Dump                -> dump
        Run img mcmd        -> runDocker img mcmd
        NewMigration db mig -> newMigrationCmd db mig
        RunMigrations db    -> runMigrations db
        SetupDatabase       -> setupDB
        Monitor tests       -> runMonitor tests
        Test tests          -> test tests
        Provision pt        -> goProvision pt
        Env cmds            -> envCmd cmds
<<<<<<< HEAD
        Browse b            -> browse b
        

=======
        LsEnv               -> lsEnvCmd
>>>>>>> f52278b2

-- Command Line Options

data Options = Options
    { appFile   :: Maybe FilePath
    , cfgFile   :: Maybe FilePath
    , profile   :: Text
    , command   :: Command
    } deriving (Show)


data Command
    = Backup (Maybe Text)
    | Restore FilePath (Maybe Text)
    | Build
    | Deploy
    | Run Text (Maybe Text)
    | Dump
    | NewMigration Text FilePath
    | RunMigrations (Maybe Text)
    | Env [Text]
    | LsEnv
    | SetupDatabase
    | Monitor [Text]
    | Test [Text]
    | Provision ProvisionType
    | Browse Backend
    deriving (Show)


parseOptions :: Parser Options
parseOptions = Options
    <$> optional (O.strOption $
           O.short 'a'
        <> O.long "appFile"
        <> O.metavar "FILE"
        <> O.help "The file which specifies the application")

    <*> optional (O.strOption $
           O.short 'c'
        <> O.long "configFile"
        <> O.metavar "FILE"
        <> O.help "The file which specifies the configuration")

    <*> O.option readerText
           (O.short 'p'
        <> O.long "profile"
        <> O.metavar "PROFILE"
        <> O.help "The configuration profile (default: default)"
        <> O.value "default")

    <*> parseCommand


parseCommand :: Parser Command
parseCommand = O.subparser $
       O.command "backup"
           (O.info
               (O.helper <*> parseBackup)
               (O.progDesc "Backup the specified databases"))
    <> O.command "restore"
            (O.info
                (O.helper <*> parseRestore)
                (O.progDesc "Restore database"))

    <> O.command "build"
            (O.info
                (O.helper <*> pure Build)
                (O.progDesc "Build the application"))

    <> O.command "deploy"
            (O.info
                (O.helper <*> pure Deploy)
                (O.progDesc "Deploy the application"))

    <> O.command "dump"
            (O.info
                (O.helper <*> pure Dump)
                (O.progDesc "Show the dampf context"))

    <> O.command "newmigration"
            (O.info
                (O.helper <*> parseNewMigration)
                (O.progDesc "Create a new database migration"))

    <> O.command "runmigrations"
            (O.info
                (O.helper <*> parseRunMigrations)
                (O.progDesc "Run unapplied database migrations"))
    <> O.command "run"
            (O.info
                (O.helper <*> parseRun)
                (O.progDesc "Run container"))
    <> O.command "setupdb"
            (O.info
                (O.helper <*> pure SetupDatabase)
                (O.progDesc "Setup the databases"))

    <> O.command "monitor"
            (O.info
                (O.helper <*> parseMonitor)
                (O.progDesc "Run specified test (if not specified, run all tests) against live production environment"))

    <> O.command "browse"
            (O.info
                (O.helper <*> parseBrowse)
                (O.progDesc "Run a browser to interact with proxied conatainers"))

    <> O.command "env"
            (O.info
                (O.helper <*> parseEnv)
                (O.progDesc "Run command locally in an environment that can access database"))
    <> O.command "lsenv"
            (O.info
                (O.helper <*> pure LsEnv)
                (O.progDesc "list variables for an environment that can access database"))
    <> O.command "provision"
            (O.info
                (O.helper <*> parseProvision)
                (O.progDesc "Provision a server"))

    <> O.command "test"
            (O.info
                (O.helper <*> parseTest)
                (O.progDesc "Run specified test (if not specified, all tests)"))

instance ParseField ProvisionType
instance ParseField Backend

parseProvision :: Parser Command
parseProvision = Provision
    <$> parseField (Just "SingleServer | Development | CI") Nothing Nothing

parseBackup :: Parser Command
parseBackup = Backup
    <$> optional (O.argument readerText (O.metavar "DATABASE"))

parseRestore :: Parser Command
parseRestore = Restore
        <$> O.argument O.readerAsk (O.metavar "FILE")
        <*> optional (O.argument readerText (O.metavar "DATABASE"))


parseBrowse :: Parser Command
parseBrowse = Browse
    <$> parseField (Just "VNC | X11 ") Nothing

parseRun :: Parser Command
parseRun = Run
    <$> O.argument readerText (O.metavar "IMAGE")
    <*> optional (O.argument readerText (O.metavar "COMMAND"))

parseNewMigration :: Parser Command
parseNewMigration = NewMigration
    <$> O.argument readerText (O.metavar "DATABASE")
    <*> O.strArgument (O.metavar "NAME")


parseRunMigrations :: Parser Command
parseRunMigrations = RunMigrations
    <$> optional (O.argument readerText (O.metavar "DATABASE"))


parseTest :: Parser Command
parseTest = Test
    <$> many (O.argument readerText (O.metavar "TESTS"))

parseMonitor :: Parser Command
parseMonitor = Monitor
    <$> many (O.argument readerText (O.metavar "TESTS"))

parseEnv :: Parser Command
parseEnv = Env
    <$> many (O.argument readerText (O.metavar "CMDS"))

readerText :: ReadM Text
readerText = T.pack <$> O.readerAsk
<|MERGE_RESOLUTION|>--- conflicted
+++ resolved
@@ -58,13 +58,8 @@
         Test tests          -> test tests
         Provision pt        -> goProvision pt
         Env cmds            -> envCmd cmds
-<<<<<<< HEAD
         Browse b            -> browse b
-        
-
-=======
         LsEnv               -> lsEnvCmd
->>>>>>> f52278b2
 
 -- Command Line Options
 
@@ -210,7 +205,7 @@
 
 parseBrowse :: Parser Command
 parseBrowse = Browse
-    <$> parseField (Just "VNC | X11 ") Nothing
+    <$> parseField (Just "VNC | X11 ") Nothing Nothing
 
 parseRun :: Parser Command
 parseRun = Run
