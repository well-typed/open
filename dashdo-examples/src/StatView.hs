{-# LANGUAGE OverloadedStrings, ExtendedDefaultRules, FlexibleContexts, TemplateHaskell #-}

import System.Statgrab

import Dashdo
import Dashdo.Types
import Dashdo.Serve
import Dashdo.Elements
import Control.Arrow ((&&&))
import Control.Concurrent (forkIO, threadDelay)
import Control.Concurrent.MVar
import Lucid
import Data.Text (Text, unpack, pack)
import Data.Text.Encoding (decodeUtf8)
import Lens.Micro.Platform
import System.Posix.User (UserEntry, userName, userID, getAllUserEntries)
import Lucid.Bootstrap3 (rowEven, Breakpoint( MD ))
import Lucid.Bootstrap (row_)

import Graphics.Plotly (plotly, layout, title, Trace, name, thinMargins, margin)
import Graphics.Plotly.Lucid
import Graphics.Plotly.GoG
import Graphics.Plotly.Simple
import Graphics.Plotly.Histogram (histogram)

data SysStats = SysStats
 { statsLoad :: Double
 , statsMem :: Integer
 , statsDiskIO :: (Integer, Integer)
 }

data Example = Example
 { _processFilter :: Tag (Process -> Bool) }

filterIdle, filterNone :: Tag (Process -> Bool)
filterIdle = Tag "a" ((>0.1) . procCPUPercent)
filterNone = Tag "b" (const True)

makeLenses ''Example

main = do
  stats <- newMVar ([] :: [SysStats])
  forkIO (statGrab stats)
  runDashdo (theDashdo stats)

theDashdo mvStats = Dashdo initv (const (getStats mvStats)) example

example :: Example -> ([SysStats], [Process], [UserEntry]) -> SHtml Example ()
example nm (stats, ps, us) = wrap plotlyCDN $ do
  let theData = zip [1..] stats
      mkLine f = line (aes & x .~ fst & y .~ (f . snd)) theData
      cpuLoad = mkLine statsLoad
      memUsage = mkLine (fromIntegral . statsMem)
      diskRead = mkLine (fromIntegral . fst . statsDiskIO) & name ?~ "Read"
      diskWrite = mkLine (fromIntegral . snd . statsDiskIO) & name ?~ "Write"
<<<<<<< HEAD
      processes = hbarChart . map (decodeUtf8 . procName &&& procCPUPercent)
        $ filter (_tagVal $ _processFilter nm) ps 
=======
      processes = hbarChart $ map (decodeUtf8 . procName &&& procCPUPercent) ps
>>>>>>> 3326d4aa
      userCPU u = let uid = fromIntegral (userID u)
        in sum . map procCPUPercent . filter ((== uid) . procUid) $ ps
      users = hbarChart . filter ((> 0) . snd) $ map (pack . userName &&& userCPU) us

  h2_ "Dashdo Load Monitor"
  checkbox "Hide inactive processes" filterIdle filterNone processFilter
  manualSubmit
  row_ $ rowEven MD
             [ toHtml $ plotly "foo" [cpuLoad] & layout . title ?~ "CPU load"
             , toHtml $ plotly "bar" [memUsage] & layout . title ?~ "Memory Usage"
             , toHtml $ plotly "baz" [diskRead, diskWrite] & layout . title ?~ "Disk IO"  ]
  row_ $ rowEven MD
             [ toHtml $ plotly "ps" [processes] & layout . title ?~ "CPU Usage by Process"
             , toHtml $ plotly "us" [users] & layout . title ?~ "CPU Usage by User" ]

initv = Example filterNone

getStats :: MVar [SysStats] -> IO ([SysStats], [Process], [UserEntry])
getStats mvStats = do
  ss <- readMVar mvStats
  ps <- runStats snapshots
  us <- getAllUserEntries
  return (ss, ps, us)

statGrab :: MVar [SysStats] -> IO ()
statGrab mvStats = diskStats >>= forever
 where diskStats = ((sum . map fst &&& sum . map snd) . map (diskRead &&& diskWrite))
           <$> runStats snapshots
       grab f = f <$> runStats snapshot
       forever o = do
           n <- update o
           threadDelay 1000000
           forever n
       update (r', w') = do
           cpu <- grab load1
           mem <- grab memUsed
           (r, w) <- diskStats
           modifyMVar_ mvStats (return . take 60 . (SysStats cpu mem (r-r', w-w'):))
           return (r, w)<|MERGE_RESOLUTION|>--- conflicted
+++ resolved
@@ -53,12 +53,8 @@
       memUsage = mkLine (fromIntegral . statsMem)
       diskRead = mkLine (fromIntegral . fst . statsDiskIO) & name ?~ "Read"
       diskWrite = mkLine (fromIntegral . snd . statsDiskIO) & name ?~ "Write"
-<<<<<<< HEAD
       processes = hbarChart . map (decodeUtf8 . procName &&& procCPUPercent)
         $ filter (_tagVal $ _processFilter nm) ps 
-=======
-      processes = hbarChart $ map (decodeUtf8 . procName &&& procCPUPercent) ps
->>>>>>> 3326d4aa
       userCPU u = let uid = fromIntegral (userID u)
         in sum . map procCPUPercent . filter ((== uid) . procUid) $ ps
       users = hbarChart . filter ((> 0) . snd) $ map (pack . userName &&& userCPU) us
